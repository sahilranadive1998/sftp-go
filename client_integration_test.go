package sftp

// sftp integration tests
// enable with -integration

import (
	"crypto/sha1"
	"flag"
	"io"
	"io/ioutil"
	"math/rand"
	"os"
	"os/exec"
	"os/user"
	"path"
	"path/filepath"
	"reflect"
	"regexp"
	"strconv"
	"testing"
	"testing/quick"
	"time"

	"github.com/kr/fs"
)

const (
	READONLY                = true
	READWRITE               = false
	NO_DELAY  time.Duration = 0

	debuglevel = "ERROR" // set to "DEBUG" for debugging
)

var spaceRegex = regexp.MustCompile(`\s+`)

var testServerImpl = flag.Bool("testserver", false, "perform integration tests against sftp package server instance")
var testIntegration = flag.Bool("integration", false, "perform integration tests against sftp server process")
var testSftp = flag.String("sftp", "/usr/lib/openssh/sftp-server", "location of the sftp server binary")

type delayedWrite struct {
	t time.Time
	b []byte
}

// delayedWriter wraps a writer and artificially delays the write. This is
// meant to mimic connections with various latencies. Error's returned from the
// underlying writer will panic so this should only be used over reliable
// connections.
type delayedWriter struct {
	w      io.WriteCloser
	ch     chan delayedWrite
	closed chan struct{}
}

func newDelayedWriter(w io.WriteCloser, delay time.Duration) io.WriteCloser {
	ch := make(chan delayedWrite, 128)
	closed := make(chan struct{})
	go func() {
		for writeMsg := range ch {
			time.Sleep(writeMsg.t.Add(delay).Sub(time.Now()))
			n, err := w.Write(writeMsg.b)
			if err != nil {
				panic("write error")
			}
			if n < len(writeMsg.b) {
				panic("showrt write")
			}
		}
		w.Close()
		close(closed)
	}()
	return delayedWriter{w: w, ch: ch, closed: closed}
}

func (w delayedWriter) Write(b []byte) (int, error) {
	bcopy := make([]byte, len(b))
	copy(bcopy, b)
	w.ch <- delayedWrite{t: time.Now(), b: bcopy}
	return len(b), nil
}

func (w delayedWriter) Close() error {
	close(w.ch)
	<-w.closed
	return nil
}

// testClient returns a *Client connected to a localy running sftp-server
// the *exec.Cmd returned must be defer Wait'd.
func testClient(t testing.TB, readonly bool, delay time.Duration) (*Client, *exec.Cmd) {
	if !*testIntegration {
		t.Skip("skipping intergration test")
	}

	if *testServerImpl {
		txPipeRd, txPipeWr := io.Pipe()
		rxPipeRd, rxPipeWr := io.Pipe()

		server, err := NewServer(txPipeRd, rxPipeWr, os.Stderr, 0, readonly, ".")
		if err != nil {
			t.Fatal(err)
		}
		go server.Run()

		client, err := NewClientPipe(rxPipeRd, txPipeWr)
		if err != nil {
			t.Fatal(err)
		}

		if err := client.sendInit(); err != nil {
			t.Fatal(err)
		}
		if err := client.recvVersion(); err != nil {
			t.Fatal(err)
		}

		// dummy command...
		return client, exec.Command("true")
	}

	cmd := exec.Command(*testSftp, "-e", "-R", "-l", debuglevel) // log to stderr, read only
	if !readonly {
		cmd = exec.Command(*testSftp, "-e", "-l", debuglevel) // log to stderr
	}
	cmd.Stderr = os.Stdout
	pw, err := cmd.StdinPipe()
	if err != nil {
		t.Fatal(err)
	}
	if delay > NO_DELAY {
		pw = newDelayedWriter(pw, delay)
	}
	pr, err := cmd.StdoutPipe()
	if err != nil {
		t.Fatal(err)
	}
	if err := cmd.Start(); err != nil {
		t.Skipf("could not start sftp-server process: %v", err)
	}

	sftp, err := NewClientPipe(pr, pw)
	if err != nil {
		t.Fatal(err)
	}

	return sftp, cmd
}

func TestNewClient(t *testing.T) {
	sftp, cmd := testClient(t, READONLY, NO_DELAY)
	defer cmd.Wait()

	if err := sftp.Close(); err != nil {
		t.Fatal(err)
	}
}

func TestClientLstat(t *testing.T) {
	sftp, cmd := testClient(t, READONLY, NO_DELAY)
	defer cmd.Wait()
	defer sftp.Close()

	f, err := ioutil.TempFile("", "sftptest")
	if err != nil {
		t.Fatal(err)
	}
	defer os.Remove(f.Name())

	want, err := os.Lstat(f.Name())
	if err != nil {
		t.Fatal(err)
	}

	got, err := sftp.Lstat(f.Name())
	if err != nil {
		t.Fatal(err)
	}

	if !sameFile(want, got) {
		t.Fatalf("Lstat(%q): want %#v, got %#v", f.Name(), want, got)
	}
}

func TestClientLstatMissing(t *testing.T) {
	sftp, cmd := testClient(t, READONLY, NO_DELAY)
	defer cmd.Wait()
	defer sftp.Close()

	f, err := ioutil.TempFile("", "sftptest")
	if err != nil {
		t.Fatal(err)
	}
	os.Remove(f.Name())

	_, err = sftp.Lstat(f.Name())
	if err1, ok := err.(*StatusError); !ok || err1.Code != ssh_FX_NO_SUCH_FILE {
		t.Fatalf("Lstat: want: %v, got %#v", ssh_FX_NO_SUCH_FILE, err)
	}
}

func TestClientMkdir(t *testing.T) {
	sftp, cmd := testClient(t, READWRITE, NO_DELAY)
	defer cmd.Wait()
	defer sftp.Close()

	dir, err := ioutil.TempDir("", "sftptest")
	if err != nil {
		t.Fatal(err)
	}
	sub := path.Join(dir, "mkdir1")
	if err := sftp.Mkdir(sub); err != nil {
		t.Fatal(err)
	}
	if _, err := os.Lstat(sub); err != nil {
		t.Fatal(err)
	}
}

func TestClientOpen(t *testing.T) {
	sftp, cmd := testClient(t, READONLY, NO_DELAY)
	defer cmd.Wait()
	defer sftp.Close()

	f, err := ioutil.TempFile("", "sftptest")
	if err != nil {
		t.Fatal(err)
	}
	defer os.Remove(f.Name())

	got, err := sftp.Open(f.Name())
	if err != nil {
		t.Fatal(err)
	}
	if err := got.Close(); err != nil {
		t.Fatal(err)
	}
}

const seekBytes = 128 * 1024

type seek struct {
	offset int64
}

func (s seek) Generate(r *rand.Rand, _ int) reflect.Value {
	s.offset = int64(r.Int31n(seekBytes))
	return reflect.ValueOf(s)
}

func (s seek) set(t *testing.T, r io.ReadSeeker) {
	if _, err := r.Seek(s.offset, os.SEEK_SET); err != nil {
		t.Fatalf("error while seeking with %+v: %v", s, err)
	}
}

func (s seek) current(t *testing.T, r io.ReadSeeker) {
	const mid = seekBytes / 2

	skip := s.offset / 2
	if s.offset > mid {
		skip = -skip
	}

	if _, err := r.Seek(mid, os.SEEK_SET); err != nil {
		t.Fatalf("error seeking to midpoint with %+v: %v", s, err)
	}
	if _, err := r.Seek(skip, os.SEEK_CUR); err != nil {
		t.Fatalf("error seeking from %d with %+v: %v", mid, s, err)
	}
}

func (s seek) end(t *testing.T, r io.ReadSeeker) {
	if _, err := r.Seek(-s.offset, os.SEEK_END); err != nil {
		t.Fatalf("error seeking from end with %+v: %v", s, err)
	}
}

func TestClientSeek(t *testing.T) {
	sftp, cmd := testClient(t, READONLY, NO_DELAY)
	defer cmd.Wait()
	defer sftp.Close()

	fOS, err := ioutil.TempFile("", "seek-test")
	if err != nil {
		t.Fatal(err)
	}
	defer fOS.Close()

	fSFTP, err := sftp.Open(fOS.Name())
	if err != nil {
		t.Fatal(err)
	}
	defer fSFTP.Close()

	writeN(t, fOS, seekBytes)

	if err := quick.CheckEqual(
		func(s seek) (string, int64) { s.set(t, fOS); return readHash(t, fOS) },
		func(s seek) (string, int64) { s.set(t, fSFTP); return readHash(t, fSFTP) },
		nil,
	); err != nil {
		t.Errorf("Seek: expected equal absolute seeks: %v", err)
	}

	if err := quick.CheckEqual(
		func(s seek) (string, int64) { s.current(t, fOS); return readHash(t, fOS) },
		func(s seek) (string, int64) { s.current(t, fSFTP); return readHash(t, fSFTP) },
		nil,
	); err != nil {
		t.Errorf("Seek: expected equal seeks from middle: %v", err)
	}

	if err := quick.CheckEqual(
		func(s seek) (string, int64) { s.end(t, fOS); return readHash(t, fOS) },
		func(s seek) (string, int64) { s.end(t, fSFTP); return readHash(t, fSFTP) },
		nil,
	); err != nil {
		t.Errorf("Seek: expected equal seeks from end: %v", err)
	}
}

func TestClientCreate(t *testing.T) {
	sftp, cmd := testClient(t, READWRITE, NO_DELAY)
	defer cmd.Wait()
	defer sftp.Close()

	f, err := ioutil.TempFile("", "sftptest")
	if err != nil {
		t.Fatal(err)
	}
	defer f.Close()
	defer os.Remove(f.Name())

	f2, err := sftp.Create(f.Name())
	if err != nil {
		t.Fatal(err)
	}
	defer f2.Close()
}

func TestClientAppend(t *testing.T) {
	sftp, cmd := testClient(t, READWRITE, NO_DELAY)
	defer cmd.Wait()
	defer sftp.Close()

	f, err := ioutil.TempFile("", "sftptest")
	if err != nil {
		t.Fatal(err)
	}
	defer f.Close()
	defer os.Remove(f.Name())

	f2, err := sftp.OpenFile(f.Name(), os.O_RDWR|os.O_APPEND)
	if err != nil {
		t.Fatal(err)
	}
	defer f2.Close()
}

func TestClientCreateFailed(t *testing.T) {
	sftp, cmd := testClient(t, READONLY, NO_DELAY)
	defer cmd.Wait()
	defer sftp.Close()

	f, err := ioutil.TempFile("", "sftptest")
	if err != nil {
		t.Fatal(err)
	}
	defer f.Close()
	defer os.Remove(f.Name())

	f2, err := sftp.Create(f.Name())
	if err1, ok := err.(*StatusError); !ok || err1.Code != ssh_FX_PERMISSION_DENIED {
		t.Fatalf("Create: want: %v, got %#v", ssh_FX_PERMISSION_DENIED, err)
	}
	if err == nil {
		f2.Close()
	}
}

func TestClientFileStat(t *testing.T) {
	sftp, cmd := testClient(t, READONLY, NO_DELAY)
	defer cmd.Wait()
	defer sftp.Close()

	f, err := ioutil.TempFile("", "sftptest")
	if err != nil {
		t.Fatal(err)
	}
	defer os.Remove(f.Name())

	want, err := os.Lstat(f.Name())
	if err != nil {
		t.Fatal(err)
	}

	f2, err := sftp.Open(f.Name())
	if err != nil {
		t.Fatal(err)
	}

	got, err := f2.Stat()
	if err != nil {
		t.Fatal(err)
	}

	if !sameFile(want, got) {
		t.Fatalf("Lstat(%q): want %#v, got %#v", f.Name(), want, got)
	}
}

func TestClientRemove(t *testing.T) {
	sftp, cmd := testClient(t, READWRITE, NO_DELAY)
	defer cmd.Wait()
	defer sftp.Close()

	f, err := ioutil.TempFile("", "sftptest")
	if err != nil {
		t.Fatal(err)
	}
	if err := sftp.Remove(f.Name()); err != nil {
		t.Fatal(err)
	}
	if _, err := os.Lstat(f.Name()); !os.IsNotExist(err) {
		t.Fatal(err)
	}
}

func TestClientRemoveDir(t *testing.T) {
	sftp, cmd := testClient(t, READWRITE, NO_DELAY)
	defer cmd.Wait()
	defer sftp.Close()

	dir, err := ioutil.TempDir("", "sftptest")
	if err != nil {
		t.Fatal(err)
	}
	if err := sftp.Remove(dir); err != nil {
		t.Fatal(err)
	}
	if _, err := os.Lstat(dir); !os.IsNotExist(err) {
		t.Fatal(err)
	}
}

func TestClientRemoveFailed(t *testing.T) {
	sftp, cmd := testClient(t, READONLY, NO_DELAY)
	defer cmd.Wait()
	defer sftp.Close()

	f, err := ioutil.TempFile("", "sftptest")
	if err != nil {
		t.Fatal(err)
	}
	if err := sftp.Remove(f.Name()); err == nil {
		t.Fatalf("Remove(%v): want: permission denied, got %v", f.Name(), err)
	}
	if _, err := os.Lstat(f.Name()); err != nil {
		t.Fatal(err)
	}
}

func TestClientRename(t *testing.T) {
	sftp, cmd := testClient(t, READWRITE, NO_DELAY)
	defer cmd.Wait()
	defer sftp.Close()

	f, err := ioutil.TempFile("", "sftptest")
	if err != nil {
		t.Fatal(err)
	}
	f2 := f.Name() + ".new"
	if err := sftp.Rename(f.Name(), f2); err != nil {
		t.Fatal(err)
	}
	if _, err := os.Lstat(f.Name()); !os.IsNotExist(err) {
		t.Fatal(err)
	}
	if _, err := os.Lstat(f2); err != nil {
		t.Fatal(err)
	}
}

<<<<<<< HEAD
func TestClientReadLink(t *testing.T) {
	sftp, cmd := testClient(t, READWRITE)
=======
func TestClientReadLine(t *testing.T) {
	sftp, cmd := testClient(t, READWRITE, NO_DELAY)
>>>>>>> 615df610
	defer cmd.Wait()
	defer sftp.Close()

	f, err := ioutil.TempFile("", "sftptest")
	if err != nil {
		t.Fatal(err)
	}
	f2 := f.Name() + ".sym"
	if err := os.Symlink(f.Name(), f2); err != nil {
		t.Fatal(err)
	}
	if _, err := sftp.ReadLink(f2); err != nil {
		t.Fatal(err)
	}
}

func TestClientChmod(t *testing.T) {
	sftp, cmd := testClient(t, READWRITE)
	defer cmd.Wait()
	defer sftp.Close()

	f, err := ioutil.TempFile("", "sftptest")
	if err != nil {
		t.Fatal(err)
	}
	if err := sftp.Chmod(f.Name(), 0531); err != nil {
		t.Fatal(err)
	}
	if stat, err := os.Stat(f.Name()); err != nil {
		t.Fatal(err)
	} else if stat.Mode()&os.ModePerm != 0531 {
		t.Fatalf("invalid perm %o\n", stat.Mode())
	}
}

func TestClientChmodReadonly(t *testing.T) {
	sftp, cmd := testClient(t, READONLY)
	defer cmd.Wait()
	defer sftp.Close()

	f, err := ioutil.TempFile("", "sftptest")
	if err != nil {
		t.Fatal(err)
	}
	if err := sftp.Chmod(f.Name(), 0531); err == nil {
		t.Fatal("expected error")
	}
}

func TestClientChown(t *testing.T) {
	sftp, cmd := testClient(t, READWRITE)
	defer cmd.Wait()
	defer sftp.Close()

	usr, err := user.Current()
	if err != nil {
		t.Fatal(err)
	}
	chownto, err := user.Lookup("daemon") // seems common-ish...
	if err != nil {
		t.Fatal(err)
	}

	if usr.Uid != "0" {
		t.Log("must be root to run chown tests")
		t.Skip()
	}
	toUid, err := strconv.Atoi(chownto.Uid)
	if err != nil {
		t.Fatal(err)
	}
	toGid, err := strconv.Atoi(chownto.Gid)
	if err != nil {
		t.Fatal(err)
	}

	f, err := ioutil.TempFile("", "sftptest")
	if err != nil {
		t.Fatal(err)
	}
	before, err := exec.Command("ls", "-nl", f.Name()).Output()
	if err != nil {
		t.Fatal(err)
	}
	if err := sftp.Chown(f.Name(), toUid, toGid); err != nil {
		t.Fatal(err)
	}
	after, err := exec.Command("ls", "-nl", f.Name()).Output()
	if err != nil {
		t.Fatal(err)
	}

	beforeWords := spaceRegex.Split(string(before), -1)
	if beforeWords[2] != "0" {
		t.Fatalf("bad previous user? should be root")
	}
	afterWords := spaceRegex.Split(string(after), -1)
	if afterWords[2] != chownto.Uid || afterWords[3] != chownto.Gid {
		t.Fatalf("bad chown: %#v", afterWords)
	}
	t.Logf("before: %v", string(before))
	t.Logf(" after: %v", string(after))
}

func TestClientChownReadonly(t *testing.T) {
	sftp, cmd := testClient(t, READONLY)
	defer cmd.Wait()
	defer sftp.Close()

	usr, err := user.Current()
	if err != nil {
		t.Fatal(err)
	}
	chownto, err := user.Lookup("daemon") // seems common-ish...
	if err != nil {
		t.Fatal(err)
	}

	if usr.Uid != "0" {
		t.Log("must be root to run chown tests")
		t.Skip()
	}
	toUid, err := strconv.Atoi(chownto.Uid)
	if err != nil {
		t.Fatal(err)
	}
	toGid, err := strconv.Atoi(chownto.Gid)
	if err != nil {
		t.Fatal(err)
	}

	f, err := ioutil.TempFile("", "sftptest")
	if err != nil {
		t.Fatal(err)
	}
	if err := sftp.Chown(f.Name(), toUid, toGid); err == nil {
		t.Fatal("expected error")
	}
}

func TestClientChtimes(t *testing.T) {
	sftp, cmd := testClient(t, READWRITE)
	defer cmd.Wait()
	defer sftp.Close()

	f, err := ioutil.TempFile("", "sftptest")
	if err != nil {
		t.Fatal(err)
	}

	atime := time.Date(2013, 2, 23, 13, 24, 35, 0, time.UTC)
	mtime := time.Date(1985, 6, 12, 6, 6, 6, 0, time.UTC)
	if err := sftp.Chtimes(f.Name(), atime, mtime); err != nil {
		t.Fatal(err)
	}
	if stat, err := os.Stat(f.Name()); err != nil {
		t.Fatal(err)
	} else if stat.ModTime().Sub(mtime) != 0 {
		t.Fatalf("incorrect mtime: %v vs %v", stat.ModTime(), mtime)
	}
}

func TestClientChtimesReadonly(t *testing.T) {
	sftp, cmd := testClient(t, READONLY)
	defer cmd.Wait()
	defer sftp.Close()

	f, err := ioutil.TempFile("", "sftptest")
	if err != nil {
		t.Fatal(err)
	}

	atime := time.Date(2013, 2, 23, 13, 24, 35, 0, time.UTC)
	mtime := time.Date(1985, 6, 12, 6, 6, 6, 0, time.UTC)
	if err := sftp.Chtimes(f.Name(), atime, mtime); err == nil {
		t.Fatal("expected error")
	}
}

/*
func TestClientStatVFS(t *testing.T) {
	sftp, cmd := testClient(t, READONLY)
	defer cmd.Wait()
	defer sftp.Close()

	f, err := ioutil.TempFile("", "sftptest")
	if err != nil {
		t.Fatal(err)
	}

	if svfs, err := sftp.StatVFS("/"); err != nil {
		t.Fatal(err)
	} else {
		t.Fatalf("vfs: %v", *svfs)
	}
}

func (c *Client) StatVFS(path string) (*StatVFS, error)
func (c *Client) Truncate(path string, size int64) error
func (c *Client) Walk(root string) *fs.Walker
*/

func sameFile(want, got os.FileInfo) bool {
	return want.Name() == got.Name() &&
		want.Size() == got.Size()
}

func TestClientReadSimple(t *testing.T) {
	sftp, cmd := testClient(t, READONLY)
	defer cmd.Wait()
	defer sftp.Close()

	d, err := ioutil.TempDir("", "sftptest")
	if err != nil {
		t.Fatal(err)
	}
	defer os.RemoveAll(d)

	f, err := ioutil.TempFile(d, "read-test")
	if err != nil {
		t.Fatal(err)
	}
	fname := f.Name()
	f.Write([]byte("hello"))
	f.Close()

	f2, err := sftp.Open(fname)
	if err != nil {
		t.Fatal(err)
	}
	defer f2.Close()
	stuff := make([]byte, 32)
	n, err := f2.Read(stuff)
	if err != nil && err != io.EOF {
		t.Fatalf("err: %v", err)
	}
	if n != 5 {
		t.Fatalf("n should be 5, is %v", n)
	}
	if string(stuff[0:5]) != "hello" {
		t.Fatalf("invalid contents")
	}
}

var clientReadTests = []struct {
	n int64
}{
	{0},
	{1},
	{1000},
	{1024},
	{1025},
	{2048},
	{4096},
	{1 << 12},
	{1 << 13},
	{1 << 14},
	{1 << 15},
	{1 << 16},
	{1 << 17},
	{1 << 18},
	{1 << 19},
	{1 << 20},
}

func TestClientRead(t *testing.T) {
	sftp, cmd := testClient(t, READONLY, NO_DELAY)
	defer cmd.Wait()
	defer sftp.Close()

	d, err := ioutil.TempDir("", "sftptest")
	if err != nil {
		t.Fatal(err)
	}
	defer os.RemoveAll(d)

	for _, tt := range clientReadTests {
		f, err := ioutil.TempFile(d, "read-test")
		if err != nil {
			t.Fatal(err)
		}
		defer f.Close()
		hash := writeN(t, f, tt.n)
		f2, err := sftp.Open(f.Name())
		if err != nil {
			t.Fatal(err)
		}
		defer f2.Close()
		hash2, n := readHash(t, f2)
		if hash != hash2 || tt.n != n {
			t.Errorf("Read: hash: want: %q, got %q, read: want: %v, got %v", hash, hash2, tt.n, n)
		}
	}
}

// readHash reads r until EOF returning the number of bytes read
// and the hash of the contents.
func readHash(t *testing.T, r io.Reader) (string, int64) {
	h := sha1.New()
	tr := io.TeeReader(r, h)
	read, err := io.Copy(ioutil.Discard, tr)
	if err != nil {
		t.Fatal(err)
	}
	return string(h.Sum(nil)), read
}

// writeN writes n bytes of random data to w and returns the
// hash of that data.
func writeN(t *testing.T, w io.Writer, n int64) string {
	rand, err := os.Open("/dev/urandom")
	if err != nil {
		t.Fatal(err)
	}
	defer rand.Close()

	h := sha1.New()

	mw := io.MultiWriter(w, h)

	written, err := io.CopyN(mw, rand, n)
	if err != nil {
		t.Fatal(err)
	}
	if written != n {
		t.Fatalf("CopyN(%v): wrote: %v", n, written)
	}
	return string(h.Sum(nil))
}

var clientWriteTests = []struct {
	n     int
	total int64 // cumulative file size
}{
	{0, 0},
	{1, 1},
	{0, 1},
	{999, 1000},
	{24, 1024},
	{1023, 2047},
	{2048, 4095},
	{1 << 12, 8191},
	{1 << 13, 16383},
	{1 << 14, 32767},
	{1 << 15, 65535},
	{1 << 16, 131071},
	{1 << 17, 262143},
	{1 << 18, 524287},
	{1 << 19, 1048575},
	{1 << 20, 2097151},
	{1 << 21, 4194303},
}

func TestClientWrite(t *testing.T) {
	sftp, cmd := testClient(t, READWRITE, NO_DELAY)
	defer cmd.Wait()
	defer sftp.Close()

	d, err := ioutil.TempDir("", "sftptest")
	if err != nil {
		t.Fatal(err)
	}
	defer os.RemoveAll(d)

	f := path.Join(d, "writeTest")
	w, err := sftp.Create(f)
	if err != nil {
		t.Fatal(err)
	}
	defer w.Close()

	for _, tt := range clientWriteTests {
		got, err := w.Write(make([]byte, tt.n))
		if err != nil {
			t.Fatal(err)
		}
		if got != tt.n {
			t.Errorf("Write(%v): wrote: want: %v, got %v", tt.n, tt.n, got)
		}
		fi, err := os.Stat(f)
		if err != nil {
			t.Fatal(err)
		}
		if total := fi.Size(); total != tt.total {
			t.Errorf("Write(%v): size: want: %v, got %v", tt.n, tt.total, total)
		}
	}
}

// taken from github.com/kr/fs/walk_test.go

type PathTest struct {
	path, result string
}

type Node struct {
	name    string
	entries []*Node // nil if the entry is a file
	mark    int
}

var tree = &Node{
	"testdata",
	[]*Node{
		{"a", nil, 0},
		{"b", []*Node{}, 0},
		{"c", nil, 0},
		{
			"d",
			[]*Node{
				{"x", nil, 0},
				{"y", []*Node{}, 0},
				{
					"z",
					[]*Node{
						{"u", nil, 0},
						{"v", nil, 0},
					},
					0,
				},
			},
			0,
		},
	},
	0,
}

func walkTree(n *Node, path string, f func(path string, n *Node)) {
	f(path, n)
	for _, e := range n.entries {
		walkTree(e, filepath.Join(path, e.name), f)
	}
}

func makeTree(t *testing.T) {
	walkTree(tree, tree.name, func(path string, n *Node) {
		if n.entries == nil {
			fd, err := os.Create(path)
			if err != nil {
				t.Errorf("makeTree: %v", err)
				return
			}
			fd.Close()
		} else {
			os.Mkdir(path, 0770)
		}
	})
}

func markTree(n *Node) { walkTree(n, "", func(path string, n *Node) { n.mark++ }) }

func checkMarks(t *testing.T, report bool) {
	walkTree(tree, tree.name, func(path string, n *Node) {
		if n.mark != 1 && report {
			t.Errorf("node %s mark = %d; expected 1", path, n.mark)
		}
		n.mark = 0
	})
}

// Assumes that each node name is unique. Good enough for a test.
// If clear is true, any incoming error is cleared before return. The errors
// are always accumulated, though.
func mark(path string, info os.FileInfo, err error, errors *[]error, clear bool) error {
	if err != nil {
		*errors = append(*errors, err)
		if clear {
			return nil
		}
		return err
	}
	name := info.Name()
	walkTree(tree, tree.name, func(path string, n *Node) {
		if n.name == name {
			n.mark++
		}
	})
	return nil
}

func TestClientWalk(t *testing.T) {
	sftp, cmd := testClient(t, READONLY, NO_DELAY)
	defer cmd.Wait()
	defer sftp.Close()

	makeTree(t)
	errors := make([]error, 0, 10)
	clear := true
	markFn := func(walker *fs.Walker) (err error) {
		for walker.Step() {
			err = mark(walker.Path(), walker.Stat(), walker.Err(), &errors, clear)
			if err != nil {
				break
			}
		}
		return err
	}
	// Expect no errors.
	err := markFn(sftp.Walk(tree.name))
	if err != nil {
		t.Fatalf("no error expected, found: %s", err)
	}
	if len(errors) != 0 {
		t.Fatalf("unexpected errors: %s", errors)
	}
	checkMarks(t, true)
	errors = errors[0:0]

	// Test permission errors.  Only possible if we're not root
	// and only on some file systems (AFS, FAT).  To avoid errors during
	// all.bash on those file systems, skip during go test -short.
	if os.Getuid() > 0 && !testing.Short() {
		// introduce 2 errors: chmod top-level directories to 0
		os.Chmod(filepath.Join(tree.name, tree.entries[1].name), 0)
		os.Chmod(filepath.Join(tree.name, tree.entries[3].name), 0)

		// 3) capture errors, expect two.
		// mark respective subtrees manually
		markTree(tree.entries[1])
		markTree(tree.entries[3])
		// correct double-marking of directory itself
		tree.entries[1].mark--
		tree.entries[3].mark--
		err := markFn(sftp.Walk(tree.name))
		if err != nil {
			t.Fatalf("expected no error return from Walk, got %s", err)
		}
		if len(errors) != 2 {
			t.Errorf("expected 2 errors, got %d: %s", len(errors), errors)
		}
		// the inaccessible subtrees were marked manually
		checkMarks(t, true)
		errors = errors[0:0]

		// 4) capture errors, stop after first error.
		// mark respective subtrees manually
		markTree(tree.entries[1])
		markTree(tree.entries[3])
		// correct double-marking of directory itself
		tree.entries[1].mark--
		tree.entries[3].mark--
		clear = false // error will stop processing
		err = markFn(sftp.Walk(tree.name))
		if err == nil {
			t.Fatalf("expected error return from Walk")
		}
		if len(errors) != 1 {
			t.Errorf("expected 1 error, got %d: %s", len(errors), errors)
		}
		// the inaccessible subtrees were marked manually
		checkMarks(t, false)
		errors = errors[0:0]

		// restore permissions
		os.Chmod(filepath.Join(tree.name, tree.entries[1].name), 0770)
		os.Chmod(filepath.Join(tree.name, tree.entries[3].name), 0770)
	}

	// cleanup
	if err := os.RemoveAll(tree.name); err != nil {
		t.Errorf("removeTree: %v", err)
	}
}

// sftp/issue/42, abrupt server hangup would result in client hangs.
func TestServerRoughDisconnect(t *testing.T) {
	sftp, cmd := testClient(t, READONLY, NO_DELAY)

	f, err := sftp.Open("/dev/zero")
	if err != nil {
		t.Fatal(err)
	}
	defer f.Close()
	go func() {
		time.Sleep(100 * time.Millisecond)
		cmd.Process.Kill()
	}()

	io.Copy(ioutil.Discard, f)
	sftp.Close()
}

func benchmarkRead(b *testing.B, bufsize int, delay time.Duration) {
	size := 10*1024*1024 + 123 // ~10MiB

	// open sftp client
	sftp, cmd := testClient(b, READONLY, delay)
	defer cmd.Wait()
	defer sftp.Close()

	buf := make([]byte, bufsize)

	b.ResetTimer()
	b.SetBytes(int64(size))

	for i := 0; i < b.N; i++ {
		offset := 0

		f2, err := sftp.Open("/dev/zero")
		if err != nil {
			b.Fatal(err)
		}
		defer f2.Close()

		for offset < size {
			n, err := io.ReadFull(f2, buf)
			offset += n
			if err == io.ErrUnexpectedEOF && offset != size {
				b.Fatalf("read too few bytes! want: %d, got: %d", size, n)
			}

			if err != nil {
				b.Fatal(err)
			}

			offset += n
		}
	}
}

func BenchmarkRead1k(b *testing.B) {
	benchmarkRead(b, 1*1024, NO_DELAY)
}

func BenchmarkRead16k(b *testing.B) {
	benchmarkRead(b, 16*1024, NO_DELAY)
}

func BenchmarkRead32k(b *testing.B) {
	benchmarkRead(b, 32*1024, NO_DELAY)
}

func BenchmarkRead128k(b *testing.B) {
	benchmarkRead(b, 128*1024, NO_DELAY)
}

func BenchmarkRead512k(b *testing.B) {
	benchmarkRead(b, 512*1024, NO_DELAY)
}

func BenchmarkRead1MiB(b *testing.B) {
	benchmarkRead(b, 1024*1024, NO_DELAY)
}

func BenchmarkRead4MiB(b *testing.B) {
	benchmarkRead(b, 4*1024*1024, NO_DELAY)
}

func BenchmarkRead4MiBDelay10Msec(b *testing.B) {
	benchmarkRead(b, 4*1024*1024, 10*time.Millisecond)
}

func BenchmarkRead4MiBDelay50Msec(b *testing.B) {
	benchmarkRead(b, 4*1024*1024, 50*time.Millisecond)
}

func BenchmarkRead4MiBDelay150Msec(b *testing.B) {
	benchmarkRead(b, 4*1024*1024, 150*time.Millisecond)
}

func benchmarkWrite(b *testing.B, bufsize int, delay time.Duration) {
	size := 10*1024*1024 + 123 // ~10MiB

	// open sftp client
	sftp, cmd := testClient(b, false, delay)
	defer cmd.Wait()
	defer sftp.Close()

	data := make([]byte, size)

	b.ResetTimer()
	b.SetBytes(int64(size))

	for i := 0; i < b.N; i++ {
		offset := 0

		f, err := ioutil.TempFile("", "sftptest")
		if err != nil {
			b.Fatal(err)
		}
		defer os.Remove(f.Name())

		f2, err := sftp.Create(f.Name())
		if err != nil {
			b.Fatal(err)
		}
		defer f2.Close()

		for offset < size {
			n, err := f2.Write(data[offset:min(len(data), offset+bufsize)])
			if err != nil {
				b.Fatal(err)
			}

			if offset+n < size && n != bufsize {
				b.Fatalf("wrote too few bytes! want: %d, got: %d", size, n)
			}

			offset += n
		}

		f2.Close()

		fi, err := os.Stat(f.Name())
		if err != nil {
			b.Fatal(err)
		}

		if fi.Size() != int64(size) {
			b.Fatalf("wrong file size: want %d, got %d", size, fi.Size())
		}

		os.Remove(f.Name())
	}
}

func BenchmarkWrite1k(b *testing.B) {
	benchmarkWrite(b, 1*1024, NO_DELAY)
}

func BenchmarkWrite16k(b *testing.B) {
	benchmarkWrite(b, 16*1024, NO_DELAY)
}

func BenchmarkWrite32k(b *testing.B) {
	benchmarkWrite(b, 32*1024, NO_DELAY)
}

func BenchmarkWrite128k(b *testing.B) {
	benchmarkWrite(b, 128*1024, NO_DELAY)
}

func BenchmarkWrite512k(b *testing.B) {
	benchmarkWrite(b, 512*1024, NO_DELAY)
}

func BenchmarkWrite1MiB(b *testing.B) {
	benchmarkWrite(b, 1024*1024, NO_DELAY)
}

func BenchmarkWrite4MiB(b *testing.B) {
	benchmarkWrite(b, 4*1024*1024, NO_DELAY)
}

func BenchmarkWrite4MiBDelay10Msec(b *testing.B) {
	benchmarkWrite(b, 4*1024*1024, 10*time.Millisecond)
}

func BenchmarkWrite4MiBDelay50Msec(b *testing.B) {
	benchmarkWrite(b, 4*1024*1024, 50*time.Millisecond)
}

func BenchmarkWrite4MiBDelay150Msec(b *testing.B) {
	benchmarkWrite(b, 4*1024*1024, 150*time.Millisecond)
}

func benchmarkCopyDown(b *testing.B, fileSize int64, delay time.Duration) {
	// Create a temp file and fill it with zero's.
	src, err := ioutil.TempFile("", "sftptest")
	if err != nil {
		b.Fatal(err)
	}
	defer src.Close()
	srcFilename := src.Name()
	defer os.Remove(srcFilename)
	zero, err := os.Open("/dev/zero")
	if err != nil {
		b.Fatal(err)
	}
	n, err := io.Copy(src, io.LimitReader(zero, fileSize))
	if err != nil {
		b.Fatal(err)
	}
	if n < fileSize {
		b.Fatal("short copy")
	}
	zero.Close()
	src.Close()

	sftp, cmd := testClient(b, READONLY, delay)
	defer cmd.Wait()
	defer sftp.Close()
	b.ResetTimer()
	b.SetBytes(fileSize)

	for i := 0; i < b.N; i++ {
		dst, err := ioutil.TempFile("", "sftptest")
		if err != nil {
			b.Fatal(err)
		}
		defer os.Remove(dst.Name())

		src, err := sftp.Open(srcFilename)
		if err != nil {
			b.Fatal(err)
		}
		defer src.Close()
		n, err := io.Copy(dst, src)
		if err != nil {
			b.Fatalf("copy error: %v", err)
		}
		if n < fileSize {
			b.Fatal("unable to copy all bytes")
		}
		dst.Close()
		fi, err := os.Stat(dst.Name())
		if err != nil {
			b.Fatal(err)
		}

		if fi.Size() != fileSize {
			b.Fatalf("wrong file size: want %d, got %d", fileSize, fi.Size())
		}
		os.Remove(dst.Name())
	}
}

func BenchmarkCopyDown10MiBDelay10Msec(b *testing.B) {
	benchmarkCopyDown(b, 10*1024*1024, 10*time.Millisecond)
}

func BenchmarkCopyDown10MiBDelay50Msec(b *testing.B) {
	benchmarkCopyDown(b, 10*1024*1024, 50*time.Millisecond)
}

func BenchmarkCopyDown10MiBDelay150Msec(b *testing.B) {
	benchmarkCopyDown(b, 10*1024*1024, 150*time.Millisecond)
}

func benchmarkCopyUp(b *testing.B, fileSize int64, delay time.Duration) {
	// Create a temp file and fill it with zero's.
	src, err := ioutil.TempFile("", "sftptest")
	if err != nil {
		b.Fatal(err)
	}
	defer src.Close()
	srcFilename := src.Name()
	defer os.Remove(srcFilename)
	zero, err := os.Open("/dev/zero")
	if err != nil {
		b.Fatal(err)
	}
	n, err := io.Copy(src, io.LimitReader(zero, fileSize))
	if err != nil {
		b.Fatal(err)
	}
	if n < fileSize {
		b.Fatal("short copy")
	}
	zero.Close()
	src.Close()

	sftp, cmd := testClient(b, false, delay)
	defer cmd.Wait()
	defer sftp.Close()

	b.ResetTimer()
	b.SetBytes(fileSize)

	for i := 0; i < b.N; i++ {
		tmp, err := ioutil.TempFile("", "sftptest")
		if err != nil {
			b.Fatal(err)
		}
		tmp.Close()
		defer os.Remove(tmp.Name())

		dst, err := sftp.Create(tmp.Name())
		if err != nil {
			b.Fatal(err)
		}
		defer dst.Close()
		src, err := os.Open(srcFilename)
		if err != nil {
			b.Fatal(err)
		}
		defer src.Close()
		n, err := io.Copy(dst, src)
		if err != nil {
			b.Fatalf("copy error: %v", err)
		}
		if n < fileSize {
			b.Fatal("unable to copy all bytes")
		}

		fi, err := os.Stat(tmp.Name())
		if err != nil {
			b.Fatal(err)
		}

		if fi.Size() != fileSize {
			b.Fatalf("wrong file size: want %d, got %d", fileSize, fi.Size())
		}
		os.Remove(tmp.Name())
	}
}

func BenchmarkCopyUp10MiBDelay10Msec(b *testing.B) {
	benchmarkCopyUp(b, 10*1024*1024, 10*time.Millisecond)
}

func BenchmarkCopyUp10MiBDelay50Msec(b *testing.B) {
	benchmarkCopyUp(b, 10*1024*1024, 50*time.Millisecond)
}

func BenchmarkCopyUp10MiBDelay150Msec(b *testing.B) {
	benchmarkCopyUp(b, 10*1024*1024, 150*time.Millisecond)
}<|MERGE_RESOLUTION|>--- conflicted
+++ resolved
@@ -482,13 +482,8 @@
 	}
 }
 
-<<<<<<< HEAD
 func TestClientReadLink(t *testing.T) {
-	sftp, cmd := testClient(t, READWRITE)
-=======
-func TestClientReadLine(t *testing.T) {
 	sftp, cmd := testClient(t, READWRITE, NO_DELAY)
->>>>>>> 615df610
 	defer cmd.Wait()
 	defer sftp.Close()
 
@@ -506,7 +501,7 @@
 }
 
 func TestClientChmod(t *testing.T) {
-	sftp, cmd := testClient(t, READWRITE)
+	sftp, cmd := testClient(t, READWRITE, NO_DELAY)
 	defer cmd.Wait()
 	defer sftp.Close()
 
@@ -525,7 +520,7 @@
 }
 
 func TestClientChmodReadonly(t *testing.T) {
-	sftp, cmd := testClient(t, READONLY)
+	sftp, cmd := testClient(t, READONLY, NO_DELAY)
 	defer cmd.Wait()
 	defer sftp.Close()
 
@@ -539,7 +534,7 @@
 }
 
 func TestClientChown(t *testing.T) {
-	sftp, cmd := testClient(t, READWRITE)
+	sftp, cmd := testClient(t, READWRITE, NO_DELAY)
 	defer cmd.Wait()
 	defer sftp.Close()
 
@@ -594,7 +589,7 @@
 }
 
 func TestClientChownReadonly(t *testing.T) {
-	sftp, cmd := testClient(t, READONLY)
+	sftp, cmd := testClient(t, READONLY, NO_DELAY)
 	defer cmd.Wait()
 	defer sftp.Close()
 
@@ -630,7 +625,7 @@
 }
 
 func TestClientChtimes(t *testing.T) {
-	sftp, cmd := testClient(t, READWRITE)
+	sftp, cmd := testClient(t, READWRITE, NO_DELAY)
 	defer cmd.Wait()
 	defer sftp.Close()
 
@@ -652,7 +647,7 @@
 }
 
 func TestClientChtimesReadonly(t *testing.T) {
-	sftp, cmd := testClient(t, READONLY)
+	sftp, cmd := testClient(t, READONLY, NO_DELAY)
 	defer cmd.Wait()
 	defer sftp.Close()
 
@@ -697,7 +692,7 @@
 }
 
 func TestClientReadSimple(t *testing.T) {
-	sftp, cmd := testClient(t, READONLY)
+	sftp, cmd := testClient(t, READONLY, NO_DELAY)
 	defer cmd.Wait()
 	defer sftp.Close()
 
